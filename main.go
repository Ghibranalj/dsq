package main

import (
	"bytes"
	"crypto/sha1"
	"encoding/hex"
	"encoding/json"
	"errors"
	"fmt"
	"hash"
	"io"
	"io/ioutil"
	"log"
	"os"
	"path/filepath"
	"regexp"
	"sort"
	"strconv"
	"strings"

	"github.com/multiprocessio/datastation/runner"

	"github.com/google/uuid"
	"github.com/olekukonko/tablewriter"
)

func resolveContentType(fileExtensionOrContentType string) runner.MimeType {
	if strings.Contains(fileExtensionOrContentType, string(filepath.Separator)) {
		return runner.MimeType(fileExtensionOrContentType)
	}

	return runner.GetMimeType("x."+fileExtensionOrContentType, runner.ContentTypeInfo{})
}

func openTruncate(out string) (*os.File, error) {
	base := filepath.Dir(out)
	_ = os.MkdirAll(base, os.ModePerm)
	return os.OpenFile(out, os.O_TRUNC|os.O_WRONLY|os.O_CREATE, os.ModePerm)
}

func evalFileInto(file string, out *os.File) error {
	if file == "" {
		return fmt.Errorf(`First argument when not used in a pipe should be a file. e.g. 'dsq test.csv "SELECT COUNT(1) FROM {}"'`)
	}

	mimetype := runner.GetMimeType(file, runner.ContentTypeInfo{})
	if mimetype == "" {
		return fmt.Errorf("Unknown mimetype for file: %s.", file)
	}

	return runner.TransformFile(file, runner.ContentTypeInfo{}, out)
}

func getShape(resultFile, panelId string) (*runner.Shape, error) {
	return runner.ShapeFromFile(resultFile, panelId, runner.DefaultShapeMaxBytesToRead, 100)
}

var tableFileRe = regexp.MustCompile(`({(?P<number>[0-9]+)(((,\s*(?P<numbersinglepath>"(?:[^"\\]|\\.)*\"))?)|(,\s*(?P<numberdoublepath>'(?:[^'\\]|\\.)*\'))?)})|({((((?P<singlepath>"(?:[^"\\]|\\.)*\"))?)|((?P<doublepath>'(?:[^'\\]|\\.)*\'))?)})`)

func rewriteQuery(query string) string {
	query = strings.ReplaceAll(query, "{}", "DM_getPanel(0)")

	query = tableFileRe.ReplaceAllStringFunc(query, func(m string) string {
		matchForSubexps := tableFileRe.FindStringSubmatch(m)
		index := "0"
		path := ""
		for i, name := range tableFileRe.SubexpNames() {
			if matchForSubexps[i] == "" {
				continue
			}

			switch name {
			case "number":
				index = matchForSubexps[i]
			case "numberdoublepath", "numbersinglepath", "doublepath", "singlepath":
				path = matchForSubexps[i]
			}
		}

		if path != "" {
			return fmt.Sprintf("DM_getPanel(%s, %s)", index, path)
		}

		return fmt.Sprintf("DM_getPanel(%s)", index)
	})

	return query
}

func dumpJSONFile(file string, pretty bool, schema bool) error {
	fd, err := os.Open(file)
	if err != nil {
		return err
	}
	defer fd.Close()

	if schema {
		s, err := runner.ShapeFromFile(file, "doesn't-matter", runner.DefaultShapeMaxBytesToRead, 100)
		if err != nil {
			return err
		}

		if pretty {
			_, err = fmt.Fprintf(os.Stdout, "%s\n", s.Pretty(""))
			return err
		}

		enc := json.NewEncoder(os.Stdout)
		enc.SetIndent("", "  ")
		return enc.Encode(s)
	}

	if !pretty {
		// Dump the result to stdout
		_, err := io.Copy(os.Stdout, fd)
		if err != nil {
			return err
		}
		fmt.Println()
		return nil
	}

	s, err := runner.ShapeFromFile(file, "doesn't-matter", runner.DefaultShapeMaxBytesToRead, 100)
	if err != nil {
		return err
	}
	var columns []string
	for name := range s.ArrayShape.Children.ObjectShape.Children {
		columns = append(columns, name)
	}
	sort.Strings(columns)

	table := tablewriter.NewWriter(os.Stdout)
	table.SetHeader(columns)
	table.SetAutoFormatHeaders(false)

	dec := json.NewDecoder(fd)
	var rows []map[string]interface{}
	err = dec.Decode(&rows)
	if err != nil {
		return err
	}

	for _, objRow := range rows {
		var row []string
		for _, column := range columns {
			var cell string
			switch t := objRow[column].(type) {
			case bool, byte, complex64, complex128, error, float32, float64,
				int, int8, int16, int32, int64,
				uint, uint16, uint32, uint64, uintptr:
				cell = fmt.Sprintf("%#v", t)
			case string:
				cell = t
			default:
				cellBytes, _ := json.Marshal(t)
				cell = string(cellBytes)
			}
			row = append(row, cell)
		}
		table.Append(row)
	}

	table.Render()
	return nil
}

func getFilesContentIteration(stdinTmpCopy *bool, sha1 hash.Hash, fileName, tmp string, i int) (int, error) {
	if fileName == "" {
		i += 1
		b, err := io.ReadAll(os.Stdin)
		if err != nil {
			return i, err
		}

		if _, err := sha1.Write(b); err != nil {
			return i, err
		}

		file, err := os.OpenFile(tmp, os.O_RDWR, os.ModePerm)
		if err != nil {
			return i, err
		}
		defer file.Close()

		if _, err := file.Write(b); err != nil {
			return i, err
		}
		*stdinTmpCopy = true

		return i, nil
	} else {
		file, err := os.Open(fileName)
		if err != nil {
			return i, err
		}
		defer file.Close()

		_, err = io.Copy(sha1, file)
		if err != nil {
			return i, err
		}

		return i, nil
	}
}

func getFilesContentHash(files []string, tmp string) (string, bool, error) {
	sha1 := sha1.New()
	stdinTmpCopy := false
	var err error

	for i := 0; i < len(files); i++ {
		i, err = getFilesContentIteration(&stdinTmpCopy, sha1, files[i], tmp, i)
		if err != nil {
			return "", false, err
		}
	}

	return hex.EncodeToString(sha1.Sum(nil)), stdinTmpCopy, nil
}

func getCachedDBPath(projectID string) string {
	return filepath.Join(os.TempDir(), projectID+".db")
}

var Version = "latest"

var HELP = `dsq (Version ` + Version + `) - commandline SQL engine for data files

Usage:  dsq [file...] $query
        dsq $file [query]
        cat $file | dsq -s $filetype [query]

dsq is a tool for running SQL on one or more data files. It uses
SQLite's SQL dialect. Files as tables are accessible via "{N}" where N
is the 0-based index of the file in the commandline.

The shorthand "{}" is replaced with "{0}".

Examples:

    # This simply dumps the CSV as JSON
    $ dsq test.csv

    # This dumps the first 10 rows of the parquet file as JSON.
    $ dsq data.parquet "SELECT * FROM {} LIMIT 10"

    # This joins two datasets of differing origin types (CSV and JSON).
    $ dsq testdata/join/users.csv testdata/join/ages.json \
          "select {0}.name, {1}.age from {0} join {1} on {0}.id = {1}.id"

See the repo for more details: https://github.com/multiprocessio/dsq.`

func importFilesIteration(cacheMode bool, filesPtr *[]string, ec *runner.EvalContext, project *runner.ProjectState, i int) (int, error) {
	files := *filesPtr
	file := files[i]
	panelId := uuid.New().String()
	resultFile := ec.GetPanelResultsFile(project.Id, panelId)
	out, err := openTruncate(resultFile)
	if err != nil {
		return i, err
	}
	defer out.Close()

	if file == "" {
		b, err := ioutil.ReadAll(os.Stdin)
		if err == nil {
			if i == len(files)-1 {
				return i, errors.New("Expected file extension or mimetype: e.g. cat x.csv | dsq -s csv, or cat x.csv | dsq -s text/csv")
			}
			mimetype := files[i+1]
			if !strings.Contains(mimetype, string(filepath.Separator)) {
				mimetype = string(runner.GetMimeType("x."+mimetype, runner.ContentTypeInfo{}))
			}

			if mimetype == "" {
				return i, fmt.Errorf("Unknown mimetype or file extension: %s.", mimetype)
			}
			i += 1

			var r io.Reader = bytes.NewReader(b)
			if cacheMode {
				r, err = os.Open(files[len(files)-1])
				if err != nil {
					return i, fmt.Errorf("Error opening copied stdin file: %v", err) // returns as it's not possible to go back to default.
				} else {
					*filesPtr = files[:len(files)-1]
				}
			}

			cti := runner.ContentTypeInfo{Type: string(mimetype)}
			err := runner.TransformReader(r, "", cti, out)
			if err != nil {
				return i, err
			}

			s, err := getShape(resultFile, "")
			if err != nil {
				return i, err
			}

			project.Pages[0].Panels = append(project.Pages[0].Panels, runner.PanelInfo{
				ResultMeta: runner.PanelResult{
					Shape: *s,
				},
				Id:   panelId,
				Name: file,
			})

		}

		return i, nil
	}

	if err := evalFileInto(file, out); err != nil {
		return i, err
	}

	s, err := getShape(resultFile, file)
	if err != nil {
		return i, err
	}

	project.Pages[0].Panels = append(project.Pages[0].Panels, runner.PanelInfo{
		ResultMeta: runner.PanelResult{
			Shape: *s,
		},
		Id:   panelId,
		Name: uuid.New().String(),
	})

	return i, nil
}

func importFiles(cacheMode bool, files []string, ec *runner.EvalContext, project *runner.ProjectState) error {
	var err error
	for i := 0; i < len(files); i++ {
		if i, err = importFilesIteration(cacheMode, &files, ec, project, i); err != nil {
			return err
		}
	}
	return nil
}

func _main() error {
	log.SetFlags(0)
	runner.Verbose = false
	var nonFlagArgs []string
	stdin := false
	pretty := false
	schema := false
<<<<<<< HEAD
	sqlFile := ""

	args := os.Args[1:]
	for i := 0; i < len(args); i++ {
		arg := args[i]

=======
	cacheSettings := runner.DefaultCacheSettings
	for _, arg := range os.Args[1:] {
>>>>>>> 49bd23a1
		if arg == "--verbose" {
			runner.Verbose = true
			continue
		}

		if arg == "-s" || arg == "--stdin" {
			stdin = true
			continue
		}

		if arg == "-h" || arg == "--help" {
			log.Println(HELP)
			return nil
		}

		if arg == "-p" || arg == "--pretty" {
			pretty = true
			continue
		}

		if arg == "-v" || arg == "--version" {
			log.Println("dsq " + Version)
			return nil
		}

		if arg == "-c" || arg == "--schema" {
			schema = true
			continue
		}

<<<<<<< HEAD
		if arg == "-f" || arg == "--file" {

			hasNext := i+1 < len(args)
			if !hasNext {
				return errors.New("Must specify an sql file")
			}
			sqlFile = args[i+1]
			i++

=======
		if arg == "--cache" {
			cacheSettings.Enabled = true
>>>>>>> 49bd23a1
			continue
		}

		nonFlagArgs = append(nonFlagArgs, arg)
	}

	lastNonFlagArg := ""
	files := nonFlagArgs

	// Empty marker meaning to process from stdin
	if stdin {
		files = append([]string{""}, files...)
	}

	if len(nonFlagArgs) > 1 {
		lastNonFlagArg = nonFlagArgs[len(nonFlagArgs)-1]
		if strings.Contains(lastNonFlagArg, " ") {
			files = files[:len(files)-1]
		}
	}

	if sqlFile != "" {
		content, err := os.ReadFile(sqlFile)
		if err != nil {
			return errors.New("Error opening sql file: " + err.Error())
		}

		if string(content) == "" {
			return errors.New("SQL file is empty")
		}

		lastNonFlagArg = string(content)
	}

	if len(files) == 0 {
		return errors.New("No input files.")
	}

	projectTmp, err := ioutil.TempFile("", "dsq-project")
	if err != nil {
		return err
	}
	projectID := projectTmp.Name()

	if cacheSettings.Enabled {
		stdinTmpCopy := false
		projectID, stdinTmpCopy, err = getFilesContentHash(files, projectTmp.Name())
		if err != nil {
			log.Printf("Error creating hash for cache mode: %v, defaulting to normal mode", err)
			cacheSettings.Enabled = false
		}
		if stdinTmpCopy {
			files = append(files, projectTmp.Name())
		}
	}
	defer os.Remove(projectTmp.Name())

	project := &runner.ProjectState{
		Id: projectID,
		Pages: []runner.ProjectPage{
			{
				Panels: nil,
			},
		},
	}

	tmpDir, err := os.MkdirTemp("", "dsq")
	if err != nil {
		return err
	}
	defer os.RemoveAll(tmpDir)
	if cacheSettings.Enabled {
		if info, err := os.Stat(getCachedDBPath(projectID)); err == nil && info.Size() != 0 {
			cacheSettings.CachePresent = true
		}
	}

	ec := runner.NewEvalContext(*runner.DefaultSettings, tmpDir)
	if !cacheSettings.CachePresent || !cacheSettings.Enabled {
		err := importFiles(cacheSettings.Enabled, files, &ec, project)
		if err != nil {
			return err
		}
	}

	// No query, just dump transformed file directly out
	if lastNonFlagArg == "" {
		resultFile := ec.GetPanelResultsFile(project.Id, project.Pages[0].Panels[0].Id)
		return dumpJSONFile(resultFile, pretty, schema)
	}

	connector, err := runner.MakeTmpSQLiteConnector()
	if err != nil {
		return err
	}

	if cacheSettings.Enabled {
		path, err := filepath.Abs(getCachedDBPath(projectID))
		if err != nil {
			return err
		}
		connector.DatabaseConnectorInfo.Database.Database = path
	}
	project.Connectors = append(project.Connectors, *connector)

	query := rewriteQuery(lastNonFlagArg)
	panel := &runner.PanelInfo{
		Type:    runner.DatabasePanel,
		Content: query,
		Id:      uuid.New().String(),
		Name:    uuid.New().String(),
		DatabasePanelInfo: &runner.DatabasePanelInfo{
			Database: runner.DatabasePanelInfoDatabase{
				ConnectorId: connector.Id,
			},
		},
	}

	err = ec.EvalDatabasePanel(project, 0, panel, nil, *cacheSettings)
	if err != nil {
		if e, ok := err.(*runner.DSError); ok && e.Name == "NotAnArrayOfObjectsError" {
			rest := "."
			nth, err := strconv.Atoi(e.TargetPanelId)
			if err == nil {
				rest = ": " + files[nth] + "."
			}
			return fmt.Errorf("Input is not an array of objects%s", rest)
		}

		if e, ok := err.(*runner.DSError); ok && e.Name == "UserError" {
			if e.Message[len(e.Message)-1] != '.' {
				e.Message += "."
			}
			return errors.New(e.Message)
		}
		return err
	}

	resultFile := ec.GetPanelResultsFile(project.Id, panel.Id)
	return dumpJSONFile(resultFile, pretty, schema)
}

func main() {
	err := _main()
	if err != nil {
		log.Fatal(err)
	}
}<|MERGE_RESOLUTION|>--- conflicted
+++ resolved
@@ -350,17 +350,15 @@
 	stdin := false
 	pretty := false
 	schema := false
-<<<<<<< HEAD
 	sqlFile := ""
 
 	args := os.Args[1:]
 	for i := 0; i < len(args); i++ {
 		arg := args[i]
 
-=======
-	cacheSettings := runner.DefaultCacheSettings
-	for _, arg := range os.Args[1:] {
->>>>>>> 49bd23a1
+
+	  cacheSettings := runner.DefaultCacheSettings
+
 		if arg == "--verbose" {
 			runner.Verbose = true
 			continue
@@ -391,7 +389,7 @@
 			continue
 		}
 
-<<<<<<< HEAD
+
 		if arg == "-f" || arg == "--file" {
 
 			hasNext := i+1 < len(args)
@@ -400,11 +398,12 @@
 			}
 			sqlFile = args[i+1]
 			i++
-
-=======
+    
+       continue
+    }
+    
 		if arg == "--cache" {
 			cacheSettings.Enabled = true
->>>>>>> 49bd23a1
 			continue
 		}
 
